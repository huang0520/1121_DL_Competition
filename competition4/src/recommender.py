from itertools import combinations

import pandas as pd
import tensorflow as tf
from icecream import ic
from tensorflow import keras
from tensorflow.keras.initializers import RandomNormal
from tensorflow.keras.layers import Add, Dot, Embedding, Flatten, Input
from tensorflow.keras.regularizers import L2

from .layer import SparseFMLayer


class FunkSVD(tf.keras.Model):
    """
    Simplified Funk-SVD recommender model
    """

    def __init__(self, num_factors, num_users, num_items, l2_lambda=0.1, **kwargs):
        """
        Constructor of the model
        """
        super().__init__(**kwargs)

        self.num_users = num_users
        self.num_items = num_items
<<<<<<< HEAD
        self.continue_hit_count = 0
=======
>>>>>>> e93098ed

        # Input
        user_id = Input(shape=(1,), dtype=tf.int32)
        item_id = Input(shape=(1,), dtype=tf.int32)
<<<<<<< HEAD
        text_embeddings = Input(shape=(num_factors,), dtype=tf.float32)
=======
>>>>>>> e93098ed

        # Embedding
        vec_user = Embedding(
            num_users,
            num_factors,
            embeddings_initializer=RandomNormal(),
            embeddings_regularizer=L2(l2_lambda),
        )(user_id)
        vec_item = Embedding(
            num_items,
            num_factors,
            embeddings_initializer=RandomNormal(),
            embeddings_regularizer=L2(l2_lambda),
        )(item_id)
        embeddings = Add()([
<<<<<<< HEAD
            Dot(axes=2)([vec_user, vec_item]),
            Dot(axes=2)([vec_user, tf.expand_dims(text_embeddings, axis=1)]),
=======
            tf.reduce_sum(Dot(axes=2)([vec_user, vec_item]), axis=2, keepdims=True),
>>>>>>> e93098ed
        ])

        # Bias
        b_user = Embedding(
            num_users,
            1,
            embeddings_initializer=RandomNormal(),
            embeddings_regularizer=L2(l2_lambda),
        )(user_id)
        b_item = Embedding(
            num_items,
            1,
            embeddings_initializer=RandomNormal(),
            embeddings_regularizer=L2(l2_lambda),
        )(item_id)
        biases = Add()([
            b_user,
            b_item,
        ])

        # Output
        output = Add()([embeddings, biases])
        output = Flatten()(output)

        self.model = keras.Model(
<<<<<<< HEAD
            inputs=(user_id, item_id, text_embeddings),
=======
            inputs=(
                user_id,
                item_id,
            ),
>>>>>>> e93098ed
            outputs=output,
        )

    @tf.function
    def call(self, inputs) -> tf.Tensor:
<<<<<<< HEAD
        user_id, item_id, text_embedding = inputs
        return self.model((user_id, item_id, text_embedding))

    @tf.function
    def train_step(self, inputs: tf.Tensor) -> tf.Tensor:
        # user_ids, item_ids, title_tokens, desc_tokens, y_trues = inputs
        user_ids, item_ids, text_embeddings, y_trues = inputs

        # compute loss
        with tf.GradientTape() as tape:
            y_preds = self.call((user_ids, item_ids, text_embeddings))
=======
        return self.model(inputs)

    @tf.function
    def train_step(self, inputs: tf.Tensor) -> tf.Tensor:
        user_ids, item_ids, y_trues = inputs

        # compute loss
        with tf.GradientTape() as tape:
            y_preds = self.call((user_ids, item_ids))
>>>>>>> e93098ed
            loss = self.loss(y_trues, y_preds)

        gradients = tape.gradient(loss, self.trainable_variables)
        self.optimizer.apply_gradients(zip(gradients, self.trainable_variables))
        return loss

    # @tf.function
    # def update(self, user_id, previous_id, clicked_id, discount=0.9):
    #     if clicked_id == -1:
    #         reward = 0
    #         self.continue_hit_count = 0
    #     else:
    #         reward = 0.1
    #         self.continue_hit_count += 1

    #     if reward == 0:

    #     gradients = tape.gradient(loss, self.trainable_variables)
    #     self.optimizer.apply_gradients(zip(gradients, self.trainable_variables))

    def get_topk(self, user_id, data_manager, k=5) -> tf.Tensor:
        if not hasattr(self, "all_item_ids"):
            self.all_item_ids = tf.range(self.num_items)
        if not hasattr(self, "all_text_embeddings"):
            self.all_text_embeddings = tf.convert_to_tensor(
                data_manager.item_to_embeddings.to_list(), dtype=tf.float32
            )

        user_ids = tf.repeat(tf.constant(user_id), self.num_items)
        rank_list = tf.squeeze(
            self.call((user_ids, self.all_item_ids, self.all_text_embeddings))
        )
        return tf.math.top_k(rank_list, k=k).indices.numpy().tolist()


class NeuMF(tf.keras.Model):
    def __init__(self, num_factors, num_users, num_items, nums_hiddens, **kwargs):
        super().__init__(self, **kwargs)
        self.num_users = num_users
        self.num_items = num_items

        self.P = keras.layers.Embedding(num_users, num_factors)
        self.Q = keras.layers.Embedding(num_items, num_factors)
        self.U = keras.layers.Embedding(num_users, num_factors)
        self.V = keras.layers.Embedding(num_items, num_factors)

        self.mlp = keras.Sequential([
            keras.layers.Dense(num_hiddens, activation=keras.activations.relu)
            for num_hiddens in nums_hiddens
        ])

        self.output_layer = keras.layers.Dense(1, activation="sigmoid", use_bias=False)

    def call(self, inputs):
        user_ids, item_ids = inputs

        p_mf = self.P(user_ids)
        q_mf = self.Q(item_ids)
        gmf = p_mf * q_mf

        p_mlp = self.U(user_ids)
        q_mlp = self.V(item_ids)
        mlp = self.mlp(tf.concat([p_mlp, q_mlp], axis=1))

        return self.output_layer(tf.concat([gmf, mlp], axis=1))

    @tf.function
    def train_step(self, inputs):
        user_ids, pos_item_ids, neg_item_ids = inputs

        with tf.GradientTape() as tape:
            p_pos = self((user_ids, pos_item_ids))
            p_neg = self((user_ids, neg_item_ids))
            loss = self.loss(p_pos, p_neg)
        gradients = tape.gradient(loss, self.trainable_variables)
        self.optimizer.apply_gradients(zip(gradients, self.trainable_variables))

        return loss

    def get_topk(self, user_id, k=5):
        item_probs = self((
            tf.repeat(tf.constant(user_id), self.num_items),
            tf.range(self.num_items),
        ))
        return tf.math.top_k(tf.squeeze(item_probs), k=k).indices.numpy().tolist()


class SparseHotEncoder:
    def __init__(self, num_users, num_items, num_tokens):
        self.user_encoder = keras.layers.experimental.preprocessing.CategoryEncoding(
            num_users, output_mode="one_hot", sparse=True
        )
        self.item_encoder = keras.layers.experimental.preprocessing.CategoryEncoding(
            num_items, output_mode="one_hot", sparse=True
        )
        self.token_encoder = keras.layers.experimental.preprocessing.CategoryEncoding(
            num_tokens, output_mode="multi_hot", sparse=True
        )

    def __call__(self, inputs):
        if type(inputs) is tuple:
            user_ids, item_ids, title_token, desc_token = inputs
        elif type(inputs) is pd.DataFrame:
            user_ids = tf.convert_to_tensor(inputs["user_id"].to_numpy(dtype=int))
            item_ids = tf.convert_to_tensor(inputs["item_id"].to_numpy(dtype=int))
            title_token = tf.ragged.constant(inputs["title"], dtype=tf.int32)
            desc_token = tf.ragged.constant(inputs["desc"], dtype=tf.int32)
        else:
            raise ValueError("Invalid inputs type")

        user_fields: tf.sparse.SparseTensor = self.user_encoder(user_ids)
        item_fields: tf.sparse.SparseTensor = self.item_encoder(item_ids)
        title_fields: tf.sparse.SparseTensor = self.token_encoder(title_token)
        desc_fields: tf.sparse.SparseTensor = self.token_encoder(desc_token)

        if len(title_fields.shape) == 1:
            title_fields = tf.sparse.expand_dims(title_fields, axis=0)
        if len(user_fields.shape) == 1:
            user_fields = tf.sparse.expand_dims(user_fields, axis=0)
        if len(item_fields.shape) == 1:
            item_fields = tf.sparse.expand_dims(item_fields, axis=0)
        if len(desc_fields.shape) == 1:
            desc_fields = tf.sparse.expand_dims(desc_fields, axis=0)

        return tf.sparse.concat(
            axis=-1, sp_inputs=[user_fields, item_fields, title_fields, desc_fields]
        )


class SparseFM(tf.keras.Model):
    def __init__(self, embed_dim, w_reg, v_reg, **kwargs):
        super().__init__(**kwargs)
        self.fm = SparseFMLayer(embed_dim, w_reg, v_reg)

    @tf.function
    def call(self, inputs):
        return self.fm(inputs)

    @tf.function
    def train_step(self, inputs):
        features, y_trues = inputs

        with tf.GradientTape() as tape:
            y_preds = self.call(features)
            loss = self.loss(y_trues, y_preds)
        gradients = tape.gradient(loss, self.trainable_variables)
        self.optimizer.apply_gradients(zip(gradients, self.trainable_variables))

        return loss


class FMEmbeding:
    def __init__(
        self,
        encoder: SparseHotEncoder,
        num_users,
        num_items,
        num_tokens,
        model: SparseFM,
    ) -> None:
        self.encoder = encoder
        self.user_field_indices = num_users
        self.item_field_indices = num_items + 2 * num_tokens

        self.field_vector = model.fm.embedding
        self.field_weight = model.fm.weight
        self.bias = model.fm.bias

    def get_user_embedding(self, primitive_features: pd.DataFrame):
        features = self.encoder(primitive_features)
        user_fields = tf.sparse.slice(
            features,
            start=[0, 0],
            size=[features.shape[0], self.user_field_indices],
        )

        # field vector
        user_fields_vector = tf.sparse.sparse_dense_matmul(
            user_fields, self.field_vector[: self.user_field_indices, :]
        )  # (batch_size, embed_dim)
        user_fields_cross = self._cross_vector(user_fields_vector)  # (batch_size,)

        # field weight
        user_fields_weight = tf.sparse.sparse_dense_matmul(
            user_fields, self.field_weight[: self.user_field_indices, :]
        )
        user_fields_weight = tf.reduce_sum(user_fields_weight, axis=1)  # (batch_size,)

        # Embedding composition
        ones = tf.ones([user_fields_cross.shape[0], 1], dtype=tf.float32)
        embeddings = tf.concat(
            [
                ones,
                tf.expand_dims(user_fields_cross + user_fields_weight, axis=1),
                user_fields_vector,
            ],
            axis=1,
        ).numpy()

        return dict(zip(primitive_features["user_id"], embeddings))

    def get_item_embedding(self, primitive_features):
        features = self.encoder(primitive_features)
        item_fields = tf.sparse.slice(
            features,
            start=[0, self.user_field_indices],
            size=[features.shape[0], self.item_field_indices],
        )

        # field vector
        item_fields_vector = tf.sparse.sparse_dense_matmul(
            item_fields, self.field_vector[self.user_field_indices :, :]
        )
        item_fields_cross = self._cross_vector(item_fields_vector)

        # field weight
        item_fields_weight = tf.sparse.sparse_dense_matmul(
            item_fields, self.field_vector[self.user_field_indices :, :]
        )
        item_fields_weight = tf.reduce_sum(item_fields_weight, axis=1)

        # Embedding composition
        ones = tf.ones([item_fields_cross.shape[0], 1], dtype=tf.float32)
        embeddings = tf.concat(
            [
                tf.expand_dims(item_fields_cross + item_fields_weight, axis=1),
                ones,
                item_fields_vector,
            ],
            axis=1,
        ).numpy()

        return dict(zip(primitive_features["item_id"], embeddings))

    def _cross_vector(self, vector):
        square_sum = tf.pow(tf.reduce_sum(vector, axis=1, keepdims=True), 2)
        sum_square = tf.reduce_sum(tf.pow(vector, 2), axis=1, keepdims=True)
        return 0.5 * tf.reduce_sum(square_sum - sum_square, axis=1)<|MERGE_RESOLUTION|>--- conflicted
+++ resolved
@@ -24,18 +24,10 @@
 
         self.num_users = num_users
         self.num_items = num_items
-<<<<<<< HEAD
-        self.continue_hit_count = 0
-=======
->>>>>>> e93098ed
 
         # Input
         user_id = Input(shape=(1,), dtype=tf.int32)
         item_id = Input(shape=(1,), dtype=tf.int32)
-<<<<<<< HEAD
-        text_embeddings = Input(shape=(num_factors,), dtype=tf.float32)
-=======
->>>>>>> e93098ed
 
         # Embedding
         vec_user = Embedding(
@@ -51,12 +43,7 @@
             embeddings_regularizer=L2(l2_lambda),
         )(item_id)
         embeddings = Add()([
-<<<<<<< HEAD
-            Dot(axes=2)([vec_user, vec_item]),
-            Dot(axes=2)([vec_user, tf.expand_dims(text_embeddings, axis=1)]),
-=======
             tf.reduce_sum(Dot(axes=2)([vec_user, vec_item]), axis=2, keepdims=True),
->>>>>>> e93098ed
         ])
 
         # Bias
@@ -82,32 +69,15 @@
         output = Flatten()(output)
 
         self.model = keras.Model(
-<<<<<<< HEAD
-            inputs=(user_id, item_id, text_embeddings),
-=======
             inputs=(
                 user_id,
                 item_id,
             ),
->>>>>>> e93098ed
             outputs=output,
         )
 
     @tf.function
     def call(self, inputs) -> tf.Tensor:
-<<<<<<< HEAD
-        user_id, item_id, text_embedding = inputs
-        return self.model((user_id, item_id, text_embedding))
-
-    @tf.function
-    def train_step(self, inputs: tf.Tensor) -> tf.Tensor:
-        # user_ids, item_ids, title_tokens, desc_tokens, y_trues = inputs
-        user_ids, item_ids, text_embeddings, y_trues = inputs
-
-        # compute loss
-        with tf.GradientTape() as tape:
-            y_preds = self.call((user_ids, item_ids, text_embeddings))
-=======
         return self.model(inputs)
 
     @tf.function
@@ -117,7 +87,6 @@
         # compute loss
         with tf.GradientTape() as tape:
             y_preds = self.call((user_ids, item_ids))
->>>>>>> e93098ed
             loss = self.loss(y_trues, y_preds)
 
         gradients = tape.gradient(loss, self.trainable_variables)
